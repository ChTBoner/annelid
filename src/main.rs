#![cfg_attr(not(debug_assertions), windows_subsystem = "windows")] // hide console window on Windows in release mode
#[macro_use]
extern crate lazy_static;
pub mod autosplitters;
pub mod routes;
pub mod usb2snes;

use autosplitters::supermetroid::{SNESState, Settings};
use clap::Parser;
use eframe::egui;
use livesplit_core::layout::{ComponentSettings, LayoutSettings};
use livesplit_core::{Layout, Run, Segment, SharedTimer, Timer};
use livesplit_hotkey::Hook;
use memoffset::offset_of;
use parking_lot::RwLock;
use serde_derive::{Deserialize, Serialize};
use std::error::Error;
use std::sync::Arc;
use thread_priority::{set_current_thread_priority, ThreadBuilder, ThreadPriority};

fn messagebox_on_error<F>(f: F)
where
    F: FnOnce() -> std::result::Result<(), Box<dyn Error>>,
{
    use rfd::{MessageDialog, MessageLevel};
    match f() {
        Ok(()) => {}
        Err(e) => {
            println!("{}", e);
            MessageDialog::new()
                .set_level(MessageLevel::Error)
                .set_title("Error")
                .set_description(format!("{}", e))
                .show();
        }
    }
}

fn print_on_error<F>(f: F)
where
    F: FnOnce() -> std::result::Result<(), Box<dyn Error>>,
{
    match f() {
        Ok(()) => {}
        Err(e) => {
            println!("{}", e);
        }
    }
}

#[derive(Deserialize, Serialize, Parser, Debug, Clone)]
#[clap(author, version, about, long_about = None)]
struct AppConfig {
    #[clap(name = "load-splits", short = 's', long, value_parser)]
    recent_splits: Option<String>,
    #[clap(name = "load-layout", short = 'l', long, value_parser)]
    recent_layout: Option<String>,
    #[clap(name = "load-autosplitter", short = 'a', long, value_parser)]
    recent_autosplitter: Option<String>,
    #[clap(name = "use-autosplitter", long, action)]
    use_autosplitter: Option<YesOrNo>,
    #[clap(name = "polling-rate", long, short = 'p', value_parser)]
    polling_rate: Option<f32>,
    #[clap(name = "frame-rate", long, short = 'f', value_parser)]
    frame_rate: Option<f32>,
    #[clap(name = "reset-timer-on-game-reset", long, value_parser)]
    reset_timer_on_game_reset: Option<YesOrNo>,
    #[clap(name = "reset-game-on-timer-reset", long, value_parser)]
    reset_game_on_timer_reset: Option<YesOrNo>,
    #[clap(name = "global-hotkeys", long, short = 'g', value_parser)]
    global_hotkeys: Option<YesOrNo>,
    #[clap(skip)]
    hot_key_start: Option<HotKey>,
    #[clap(skip)]
    hot_key_reset: Option<HotKey>,
    #[clap(skip)]
    hot_key_undo: Option<HotKey>,
    #[clap(skip)]
    hot_key_skip: Option<HotKey>,
    #[clap(skip)]
    hot_key_pause: Option<HotKey>,
    #[clap(skip)]
    hot_key_comparison_next: Option<HotKey>,
    #[clap(skip)]
    hot_key_comparison_prev: Option<HotKey>,
}

#[derive(clap::ValueEnum, Clone, Copy, Debug, Serialize, Deserialize, Default, PartialEq, Eq)]
enum YesOrNo {
    #[default]
    Yes,
    No,
}

const DEFAULT_FRAME_RATE: f32 = 30.0;
const DEFAULT_POLLING_RATE: f32 = 20.0;

impl AppConfig {
    fn new() -> Self {
        let modifiers = ::egui::Modifiers::default();
        AppConfig {
            recent_splits: None,
            recent_layout: None,
            recent_autosplitter: None,
            hot_key_start: Some(HotKey {
                key: egui::Key::Num1,
                modifiers,
            }),
            hot_key_reset: Some(HotKey {
                key: egui::Key::Num3,
                modifiers,
            }),
            hot_key_undo: Some(HotKey {
                key: egui::Key::Num8,
                modifiers,
            }),
            hot_key_skip: Some(HotKey {
                key: egui::Key::Num2,
                modifiers,
            }),
            hot_key_pause: Some(HotKey {
                key: egui::Key::Num5,
                modifiers,
            }),
            hot_key_comparison_next: Some(HotKey {
                key: egui::Key::Num6,
                modifiers,
            }),
            hot_key_comparison_prev: Some(HotKey {
                key: egui::Key::Num4,
                modifiers,
            }),
            use_autosplitter: Some(YesOrNo::Yes),
            frame_rate: Some(DEFAULT_FRAME_RATE),
            polling_rate: Some(DEFAULT_POLLING_RATE),
            reset_timer_on_game_reset: Some(YesOrNo::No),
            reset_game_on_timer_reset: Some(YesOrNo::No),
            global_hotkeys: Some(YesOrNo::Yes),
        }
    }
}

impl Default for AppConfig {
    fn default() -> Self {
        AppConfig::new()
    }
}

#[derive(Deserialize, Serialize, Debug, Copy, Clone)]
struct HotKey {
    key: ::egui::Key,
    modifiers: ::egui::Modifiers,
}

impl HotKey {
    fn to_livesplit_hotkey(self) -> livesplit_hotkey::Hotkey {
        to_livesplit_keycode(&self.key).with_modifiers(to_livesplit_modifiers(&self.modifiers))
    }
}

fn to_livesplit_keycode(key: &::egui::Key) -> livesplit_hotkey::KeyCode {
    use livesplit_hotkey::KeyCode::*;

    match key {
        egui::Key::ArrowDown => ArrowDown,
        egui::Key::ArrowLeft => ArrowLeft,
        egui::Key::ArrowRight => ArrowRight,
        egui::Key::ArrowUp => ArrowUp,
        egui::Key::Escape => Escape,
        egui::Key::Tab => Tab,
        egui::Key::Backspace => Backspace,
        egui::Key::Enter => Enter,
        egui::Key::Space => Space,
        egui::Key::Insert => Insert,
        egui::Key::Delete => Delete,
        egui::Key::Home => Home,
        egui::Key::End => End,
        egui::Key::PageUp => PageUp,
        egui::Key::PageDown => PageDown,
        egui::Key::Num0 => Numpad0,
        egui::Key::Num1 => Numpad1,
        egui::Key::Num2 => Numpad2,
        egui::Key::Num3 => Numpad3,
        egui::Key::Num4 => Numpad4,
        egui::Key::Num5 => Numpad5,
        egui::Key::Num6 => Numpad6,
        egui::Key::Num7 => Numpad7,
        egui::Key::Num8 => Numpad8,
        egui::Key::Num9 => Numpad9,
        egui::Key::A => KeyA,
        egui::Key::B => KeyB,
        egui::Key::C => KeyC,
        egui::Key::D => KeyD,
        egui::Key::E => KeyE,
        egui::Key::F => KeyF,
        egui::Key::G => KeyG,
        egui::Key::H => KeyH,
        egui::Key::I => KeyI,
        egui::Key::J => KeyJ,
        egui::Key::K => KeyK,
        egui::Key::L => KeyL,
        egui::Key::M => KeyM,
        egui::Key::N => KeyN,
        egui::Key::O => KeyO,
        egui::Key::P => KeyP,
        egui::Key::Q => KeyQ,
        egui::Key::R => KeyR,
        egui::Key::S => KeyS,
        egui::Key::T => KeyT,
        egui::Key::U => KeyU,
        egui::Key::V => KeyV,
        egui::Key::W => KeyW,
        egui::Key::X => KeyX,
        egui::Key::Y => KeyY,
        egui::Key::Z => KeyZ,
        egui::Key::F1 => F1,
        egui::Key::F2 => F2,
        egui::Key::F3 => F3,
        egui::Key::F4 => F4,
        egui::Key::F5 => F5,
        egui::Key::F6 => F6,
        egui::Key::F7 => F7,
        egui::Key::F8 => F8,
        egui::Key::F9 => F9,
        egui::Key::F10 => F10,
        egui::Key::F11 => F11,
        egui::Key::F12 => F12,
        egui::Key::F13 => F13,
        egui::Key::F14 => F14,
        egui::Key::F15 => F15,
        egui::Key::F16 => F16,
        egui::Key::F17 => F17,
        egui::Key::F18 => F18,
        egui::Key::F19 => F19,
        egui::Key::F20 => F20,
        egui::Key::Minus => Minus,
        egui::Key::PlusEquals => Equal,
    }
}

fn to_livesplit_keycode_alternative(key: &::egui::Key) -> Option<livesplit_hotkey::KeyCode> {
    use livesplit_hotkey::KeyCode::*;

    match key {
        egui::Key::Num0 => Some(Digit0),
        egui::Key::Num1 => Some(Digit1),
        egui::Key::Num2 => Some(Digit2),
        egui::Key::Num3 => Some(Digit3),
        egui::Key::Num4 => Some(Digit4),
        egui::Key::Num5 => Some(Digit5),
        egui::Key::Num6 => Some(Digit6),
        egui::Key::Num7 => Some(Digit7),
        egui::Key::Num8 => Some(Digit8),
        egui::Key::Num9 => Some(Digit9),
        _ => None,
    }
}

fn to_livesplit_modifiers(modifiers: &::egui::Modifiers) -> livesplit_hotkey::Modifiers {
    use livesplit_hotkey::Modifiers;
    let mut mods = Modifiers::empty();
    if modifiers.shift {
        mods.insert(Modifiers::SHIFT)
    };
    if modifiers.ctrl {
        mods.insert(Modifiers::CONTROL)
    };
    if modifiers.alt {
        mods.insert(Modifiers::ALT)
    };
    if modifiers.mac_cmd || modifiers.command {
        mods.insert(Modifiers::META)
    };
    mods
}

struct LiveSplitCoreRenderer {
    frame_buffer: std::sync::Arc<std::sync::Mutex<Vec<u8>>>,
    layout: Layout,
    renderer: livesplit_core::rendering::software::BorrowedRenderer,
    layout_state: Option<livesplit_core::layout::LayoutState>,
    timer: SharedTimer,
    show_settings_editor: bool,
    settings: Arc<RwLock<Settings>>,
    can_exit: bool,
    is_exiting: bool,
    thread_chan: std::sync::mpsc::SyncSender<ThreadEvent>,
    project_dirs: directories::ProjectDirs,
    app_config: AppConfig,
    app_config_processed: bool,
    opengl_resources: std::sync::Arc<std::sync::Mutex<Option<OpenGLResources>>>,
    global_hotkey_hook: Option<Hook>,
}

fn from_de_error(e: toml::de::Error) -> std::io::Error {
    std::io::Error::new(std::io::ErrorKind::InvalidData, e.to_string())
}

fn show_children(
    settings: &mut Settings,
    ui: &mut egui::Ui,
    ctx: &egui::Context,
    roots: &mut [String],
) {
    roots.sort();
    roots.iter().for_each(|key| {
        let mut children = settings.children(key);
        let id = ui.make_persistent_id(key);
        if !children.is_empty() {
            egui::collapsing_header::CollapsingState::load_with_default_open(ctx, id, false)
                .show_header(ui, |ui| {
                    ui.checkbox(settings.lookup_mut(key), key);
                })
                .body(|ui| {
                    ui.indent(id, |ui| {
                        ui.scope(|ui| {
                            ui.set_enabled(settings.lookup(key));
                            show_children(settings, ui, ctx, &mut children);
                        });
                    });
                });
        } else {
            ui.scope(|ui| {
                ui.set_enabled(true);
                ui.checkbox(settings.lookup_mut(key), key);
            });
        }
    });
}

impl LiveSplitCoreRenderer {
<<<<<<< HEAD
    fn confirm_save(&mut self, gl: &std::sync::Arc<glow::Context>) {
=======
    fn confirm_save(&mut self, gl: &std::rc::Rc<glow::Context>) {
>>>>>>> 221ce560
        use rfd::{MessageButtons, MessageDialog, MessageDialogResult, MessageLevel};
        let empty_path = "".to_owned();
        let document_dir = match directories::UserDirs::new() {
            None => empty_path,
            Some(d) => match d.document_dir() {
                None => empty_path,
                Some(d) => d.to_str().unwrap_or("").to_owned(),
            },
        };
        // TODO: fix this unwrap
        if self.timer.read().unwrap().run().has_been_modified() {
            let save_requested = MessageDialog::new()
                .set_level(MessageLevel::Warning)
                .set_title("Save Splits")
                .set_description("Splits have been modified. Save splits?")
                .set_buttons(MessageButtons::YesNo)
                .show();
            if save_requested == MessageDialogResult::Yes {
                self.save_splits_dialog(&document_dir);
            }
        }
        if self.settings.read().has_been_modified() {
            let save_requested = MessageDialog::new()
                .set_level(MessageLevel::Warning)
                .set_title("Save Autosplitter Config")
                .set_description(
                    "Autosplit config may have been modified. Save autosplitter config?",
                )
                .set_buttons(MessageButtons::YesNo)
                .show();
            if save_requested == MessageDialogResult::Yes {
                self.save_autosplitter_dialog(&document_dir);
            }
        }
        self.can_exit = true;
        unsafe {
            if let Some(opengl) = &*self.opengl_resources.lock().unwrap() {
                use glow::HasContext;
                // TODO: is this everything we're supposed to delete?
                gl.delete_texture(opengl.texture);
                debug_assert!(gl.get_error() == 0, "1");
                gl.delete_buffer(opengl.vbo);
                debug_assert!(gl.get_error() == 0, "1");
                gl.delete_buffer(opengl.element_array_buffer);
                debug_assert!(gl.get_error() == 0, "1");
                gl.delete_vertex_array(opengl.vao);
                debug_assert!(gl.get_error() == 0, "1");
                gl.delete_program(opengl.program);
                debug_assert!(gl.get_error() == 0, "1");
                //self.opengl_resources = std::sync::Arc::new(std::sync::RwLock::new(None));
            }
        }
    }

    fn save_app_config(&self) {
        messagebox_on_error(|| {
            use std::io::Write;
            let mut config_path = self.project_dirs.preference_dir().to_path_buf();
            config_path.push("settings.toml");
            println!("Saving to {:#?}", config_path);
            let f = std::fs::OpenOptions::new()
                .create(true)
                .write(true)
                .truncate(true)
                .open(config_path)?;
            let mut writer = std::io::BufWriter::new(f);
            let toml = toml::to_string_pretty(&self.app_config)?;
            writer.write_all(toml.as_bytes())?;
            writer.flush()?;
            Ok(())
        });
    }

    fn load_app_config(&mut self) {
        messagebox_on_error(|| {
            use std::io::Read;
            let mut config_path = self.project_dirs.preference_dir().to_path_buf();
            config_path.push("settings.toml");
            println!("Loading from {:#?}", config_path);
            let saved_config: AppConfig = std::fs::File::open(config_path)
                .and_then(|mut f| {
                    let mut buffer = String::new();
                    f.read_to_string(&mut buffer)?;
                    match toml::from_str(&buffer) {
                        Ok(app_config) => Ok(app_config),
                        Err(e) => Err(from_de_error(e)),
                    }
                })
                .unwrap_or_default();
            // Let the CLI options take precedent if any provided
            // TODO: this logic is bad, I really need to know if the CLI
            // stuff was present and whether the stuff was present in the config
            // but instead I just see two different states that need to be merged.
            let cli_config = self.app_config.clone();
            self.app_config = saved_config;
            if cli_config.recent_layout.is_some() {
                self.app_config.recent_layout = cli_config.recent_layout;
            }
            if cli_config.recent_splits.is_some() {
                self.app_config.recent_splits = cli_config.recent_splits;
            }
            if cli_config.recent_autosplitter.is_some() {
                self.app_config.recent_autosplitter = cli_config.recent_autosplitter;
            }
            if cli_config.use_autosplitter.is_some() {
                self.app_config.use_autosplitter = cli_config.use_autosplitter;
            }
            if cli_config.frame_rate.is_some() {
                self.app_config.frame_rate = cli_config.frame_rate;
            }
            if cli_config.polling_rate.is_some() {
                self.app_config.polling_rate = cli_config.polling_rate;
            }
            if cli_config.reset_timer_on_game_reset.is_some() {
                self.app_config.reset_timer_on_game_reset = cli_config.reset_timer_on_game_reset;
            }
            if cli_config.reset_game_on_timer_reset.is_some() {
                self.app_config.reset_game_on_timer_reset = cli_config.reset_game_on_timer_reset;
            }
            if cli_config.global_hotkeys.is_some() {
                self.app_config.global_hotkeys = cli_config.global_hotkeys;
            }
            Ok(())
        });
    }

    fn process_app_config(&mut self, ctx: &egui::Context) {
        messagebox_on_error(|| {
            // Now that we've converged on a config, try loading what we can
            if let Some(layout) = &self.app_config.recent_layout {
                let f = std::fs::File::open(layout)?;
                self.load_layout(f, ctx)?;
            }
            if let Some(splits) = &self.app_config.recent_splits {
                let f = std::fs::File::open(splits)?;
                let path = std::path::Path::new(splits)
                    .parent()
                    .ok_or("failed to find parent directory")?;
                self.load_splits(f, path.to_path_buf())?;
            }
            if let Some(autosplitter) = &self.app_config.recent_autosplitter {
                let f = std::fs::File::open(autosplitter)?;
                self.load_autosplitter(f)?;
            }
            Ok(())
        });
    }

    fn load_layout(&mut self, f: std::fs::File, ctx: &egui::Context) -> Result<(), Box<dyn Error>> {
        use std::io::Read;
        let mut reader = std::io::BufReader::new(f);
        let mut layout_file = String::new();
        reader.read_to_string(&mut layout_file)?;

        self.layout = livesplit_core::layout::parser::parse(&layout_file)?;
        let doc = roxmltree::Document::parse(&layout_file)?;
        doc.root().children().for_each(|d| {
            if d.tag_name().name() == "Layout" {
                use std::str::FromStr;
                let mut mode = None;
                let mut x = None;
                let mut y = None;
                let mut width = None;
                let mut height = None;
                d.children().for_each(|d| {
                    if d.tag_name().name() == "Mode" {
                        mode = d.text();
                    }
                    if d.tag_name().name() == "X" {
                        x = d.text().and_then(|d| f32::from_str(d).ok());
                    }
                    if d.tag_name().name() == "Y" {
                        y = d.text().and_then(|d| f32::from_str(d).ok());
                    }
                    if mode.is_some() && d.tag_name().name() == format!("{}Width", mode.unwrap()) {
                        width = d.text().and_then(|d| f32::from_str(d).ok());
                    }
                    if mode.is_some() && d.tag_name().name() == format!("{}Height", mode.unwrap()) {
                        height = d.text().and_then(|d| f32::from_str(d).ok());
                    }
                    if let (Some(x), Some(y), Some(width), Some(height)) = (x, y, width, height) {
                        ctx.send_viewport_cmd(egui::viewport::ViewportCommand::InnerSize(
                            egui::Vec2::new(width, height),
                        ));
                        ctx.send_viewport_cmd(egui::viewport::ViewportCommand::OuterPosition(
                            egui::Pos2::new(x, y),
                        ));
                    }
                });
            }
        });
        Ok(())
    }

    fn load_splits(
        &mut self,
        f: std::fs::File,
        path: std::path::PathBuf,
    ) -> Result<(), Box<dyn Error>> {
        use livesplit_core::run::parser::composite;
        use std::io::Read;
        let file_contents: Result<Vec<_>, _> = f.bytes().collect();
        // TODO: fix this unwrap
        *self.timer.write().unwrap() =
            Timer::new(composite::parse(&file_contents?, path.parent())?.run)?;
        Ok(())
    }

    fn load_autosplitter(&mut self, f: std::fs::File) -> Result<(), Box<dyn Error>> {
        *self.settings.write() = serde_json::from_reader(std::io::BufReader::new(f))?;
        Ok(())
    }

    fn save_splits_dialog(&mut self, default_dir: &str) {
        // TODO: fix this unwrap
        let mut fname = self.timer.read().unwrap().run().extended_file_name(false);
        let splits = self.app_config.recent_splits.as_ref().unwrap_or_else(|| {
            if fname.is_empty() {
                fname += "annelid.lss";
            } else {
                fname += ".lss";
            }
            &fname
        });
        let default_path_buf = std::path::Path::new(default_dir).to_path_buf();
        let dir = self
            .app_config
            .recent_splits
            .as_ref()
            .map_or(default_path_buf.clone(), |p| {
                let path = std::path::Path::new(&p);
                path.parent().map_or(default_path_buf, |p| p.to_path_buf())
            })
            .into_os_string()
            .into_string()
            .expect("utf8");
        self.save_dialog(
            &dir,
            &splits.clone(),
            ("LiveSplit Splits", "lss"),
            |me, f| {
                use livesplit_core::run::saver::livesplit::IoWrite;
                let writer = IoWrite(&f);
                // TODO: fix this unwrap
                livesplit_core::run::saver::livesplit::save_timer(
                    &me.timer.read().unwrap(),
                    writer,
                )?;
                Ok(())
            },
        );
    }

    fn save_autosplitter_dialog(&mut self, default_dir: &str) {
        // TODO: fix this unwrap
        let mut fname = self.timer.read().unwrap().run().extended_file_name(false);
        let autosplitter = self
            .app_config
            .recent_autosplitter
            .as_ref()
            .unwrap_or_else(|| {
                if fname.is_empty() {
                    fname += "annelid.asc";
                } else {
                    fname += ".asc";
                }
                &fname
            });
        let default_path_buf = std::path::Path::new(default_dir).to_path_buf();
        let dir = self
            .app_config
            .recent_autosplitter
            .as_ref()
            .map_or(default_path_buf.clone(), |p| {
                let path = std::path::Path::new(&p);
                path.parent().map_or(default_path_buf, |p| p.to_path_buf())
            })
            .into_os_string()
            .into_string()
            .expect("utf8");
        self.save_dialog(
            &dir,
            &autosplitter.clone(),
            ("Autosplitter Configuration", "asc"),
            |me, f| {
                serde_json::to_writer(&f, &*me.settings.read())?;
                Ok(())
            },
        );
    }

    fn save_dialog(
        &mut self,
        default_dir: &str,
        default_fname: &str,
        file_type: (&str, &str),
        save_action: impl FnOnce(&mut Self, std::fs::File) -> Result<(), Box<dyn Error>>,
    ) {
        use rfd::FileDialog;
        messagebox_on_error(|| {
            let path = FileDialog::new()
                .set_directory(default_dir)
                .set_file_name(default_fname)
                .add_filter(file_type.0, &[file_type.1])
                .add_filter("Any file", &["*"])
                .save_file();
            let path = match path {
                Some(path) => path,
                None => return Ok(()),
            };
            let f = std::fs::OpenOptions::new()
                .create(true)
                .write(true)
                .truncate(true)
                .open(path)?;
            save_action(self, f)?;
            Ok(())
        });
    }

    fn open_layout_dialog(&mut self, default_dir: &str, ctx: &egui::Context) {
        let default_path_buf = std::path::Path::new(default_dir).to_path_buf();
        let dir = self
            .app_config
            .recent_layout
            .as_ref()
            .map_or(default_path_buf.clone(), |p| {
                let path = std::path::Path::new(&p);
                path.parent().map_or(default_path_buf, |p| p.to_path_buf())
            })
            .into_os_string()
            .into_string()
            .expect("utf8");
        self.open_dialog(&dir, ("LiveSplit Layout", "lsl"), |me, f, path| {
            me.load_layout(f, ctx)?;
            me.app_config.recent_layout = Some(path.into_os_string().into_string().expect("utf8"));
            Ok(())
        });
    }

    fn open_splits_dialog(&mut self, default_dir: &str) {
        let default_path_buf = std::path::Path::new(default_dir).to_path_buf();
        let dir = self
            .app_config
            .recent_splits
            .as_ref()
            .map_or(default_path_buf.clone(), |p| {
                let path = std::path::Path::new(&p);
                path.parent().map_or(default_path_buf, |p| p.to_path_buf())
            })
            .into_os_string()
            .into_string()
            .expect("utf8");
        self.open_dialog(&dir, ("LiveSplit Splits", "lss"), |me, f, path| {
            me.load_splits(f, path.clone())?;
            me.app_config.recent_splits = Some(path.into_os_string().into_string().expect("utf8"));
            Ok(())
        });
    }

    fn open_autosplitter_dialog(&mut self, default_dir: &str) {
        let default_path_buf = std::path::Path::new(default_dir).to_path_buf();
        let dir = self
            .app_config
            .recent_autosplitter
            .as_ref()
            .map_or(default_path_buf.clone(), |p| {
                let path = std::path::Path::new(&p);
                path.parent().map_or(default_path_buf, |p| p.to_path_buf())
            })
            .into_os_string()
            .into_string()
            .expect("utf8");
        self.open_dialog(
            &dir,
            ("Autosplitter Configuration", "asc"),
            |me, f, path| {
                me.load_autosplitter(f)?;
                me.app_config.recent_autosplitter =
                    Some(path.into_os_string().into_string().expect("utf8"));
                Ok(())
            },
        );
    }

    fn open_dialog(
        &mut self,
        default_dir: &str,
        file_type: (&str, &str),
        open_action: impl FnOnce(
            &mut Self,
            std::fs::File,
            std::path::PathBuf,
        ) -> Result<(), Box<dyn Error>>,
    ) {
        use rfd::FileDialog;
        messagebox_on_error(|| {
            let path = FileDialog::new()
                .set_directory(default_dir)
                .add_filter(file_type.0, &[file_type.1])
                .add_filter("Any file", &["*"])
                .pick_file();
            let path = match path {
                Some(path) => path,
                None => return Ok(()),
            };
            let f = std::fs::File::open(path.clone())?;
            open_action(self, f, path)?;
            Ok(())
        });
    }

    fn enable_global_hotkeys(&mut self) -> Result<(), Box<dyn Error>> {
        // It would be more elegant to use get_or_insert_with, however
        // the `with` branch cannot have a `Result` type if we do that.
        let hook: &Hook = match self.global_hotkey_hook.as_ref() {
            None => {
                self.global_hotkey_hook = Some(Hook::new()?);
                self.global_hotkey_hook.as_ref().unwrap()
            }
            Some(h) => h,
        };
        print!("Registering global hotkeys...");
        // TODO: this is kind of gross because of the logical duplication
        // between egui input handling and global hotkey handling
        // Work is needed to keep them in sync :(
        let timer = self.timer.clone();
        if let Some(hot_key) = self.app_config.hot_key_start {
            hook.register(hot_key.to_livesplit_hotkey(), move || {
                // TODO: fix this unwrap
                timer.write().unwrap().split_or_start();
            })?;
            if let Some(alt_key) = to_livesplit_keycode_alternative(&hot_key.key) {
                let alternative = livesplit_hotkey::Hotkey {
                    key_code: alt_key,
                    modifiers: to_livesplit_modifiers(&hot_key.modifiers),
                };
                let timer = self.timer.clone();
                hook.register(alternative, move || {
                    // TODO: fix this unwrap
                    timer.write().unwrap().split_or_start();
                })?;
            }
        }
        let timer = self.timer.clone();
        // TODO: this is not ideal because if the app_config or thread_chan
        // change after this function is called, these will point to the old
        // values. Probably need to wrap config and thread_chan in Arc
        let config = self.app_config.clone();
        let thread_chan = self.thread_chan.clone();
        if let Some(hot_key) = self.app_config.hot_key_reset {
            hook.register(hot_key.to_livesplit_hotkey(), move || {
                // TODO: fix this unwrap
                timer.write().unwrap().reset(true);
                if config.use_autosplitter == Some(YesOrNo::Yes) {
                    thread_chan.try_send(ThreadEvent::TimerReset).unwrap_or(());
                }
            })?;
            if let Some(alt_key) = to_livesplit_keycode_alternative(&hot_key.key) {
                let alternative = livesplit_hotkey::Hotkey {
                    key_code: alt_key,
                    modifiers: to_livesplit_modifiers(&hot_key.modifiers),
                };
                let timer = self.timer.clone();
                let thread_chan = self.thread_chan.clone();
                hook.register(alternative, move || {
                    // TODO: fix this unwrap
                    timer.write().unwrap().reset(true);
                    if config.use_autosplitter == Some(YesOrNo::Yes) {
                        thread_chan.try_send(ThreadEvent::TimerReset).unwrap_or(());
                    }
                })?;
            }
        }
        let timer = self.timer.clone();
        if let Some(hot_key) = self.app_config.hot_key_undo {
            hook.register(hot_key.to_livesplit_hotkey(), move || {
                // TODO: fix this unwrap
                timer.write().unwrap().undo_split();
            })?;
            if let Some(alt_key) = to_livesplit_keycode_alternative(&hot_key.key) {
                let alternative = livesplit_hotkey::Hotkey {
                    key_code: alt_key,
                    modifiers: to_livesplit_modifiers(&hot_key.modifiers),
                };
                let timer = self.timer.clone();
                hook.register(alternative, move || {
                    // TODO: fix this unwrap
                    timer.write().unwrap().undo_split();
                })?;
            }
        }
        let timer = self.timer.clone();
        if let Some(hot_key) = self.app_config.hot_key_skip {
            hook.register(hot_key.to_livesplit_hotkey(), move || {
                // TODO: fix this unwrap
                timer.write().unwrap().skip_split();
            })?;
            if let Some(alt_key) = to_livesplit_keycode_alternative(&hot_key.key) {
                let alternative = livesplit_hotkey::Hotkey {
                    key_code: alt_key,
                    modifiers: to_livesplit_modifiers(&hot_key.modifiers),
                };
                let timer = self.timer.clone();
                hook.register(alternative, move || {
                    // TODO: fix this unwrap
                    timer.write().unwrap().skip_split();
                })?;
            }
        }
        let timer = self.timer.clone();
        if let Some(hot_key) = self.app_config.hot_key_pause {
            hook.register(hot_key.to_livesplit_hotkey(), move || {
                // TODO: fix this unwrap
                timer.write().unwrap().toggle_pause();
            })?;
            if let Some(alt_key) = to_livesplit_keycode_alternative(&hot_key.key) {
                let alternative = livesplit_hotkey::Hotkey {
                    key_code: alt_key,
                    modifiers: to_livesplit_modifiers(&hot_key.modifiers),
                };
                let timer = self.timer.clone();
                hook.register(alternative, move || {
                    // TODO: fix this unwrap
                    timer.write().unwrap().toggle_pause();
                })?;
            }
        }
        let timer = self.timer.clone();
        if let Some(hot_key) = self.app_config.hot_key_comparison_next {
            hook.register(hot_key.to_livesplit_hotkey(), move || {
                // TODO: fix this unwrap
                timer.write().unwrap().switch_to_next_comparison();
            })?;
            if let Some(alt_key) = to_livesplit_keycode_alternative(&hot_key.key) {
                let alternative = livesplit_hotkey::Hotkey {
                    key_code: alt_key,
                    modifiers: to_livesplit_modifiers(&hot_key.modifiers),
                };
                let timer = self.timer.clone();
                hook.register(alternative, move || {
                    // TODO: fix this unwrap
                    timer.write().unwrap().switch_to_next_comparison();
                })?;
            }
        }
        let timer = self.timer.clone();
        if let Some(hot_key) = self.app_config.hot_key_comparison_prev {
            hook.register(hot_key.to_livesplit_hotkey(), move || {
                // TODO: fix this unwrap
                timer.write().unwrap().switch_to_previous_comparison();
            })?;
            if let Some(alt_key) = to_livesplit_keycode_alternative(&hot_key.key) {
                let alternative = livesplit_hotkey::Hotkey {
                    key_code: alt_key,
                    modifiers: to_livesplit_modifiers(&hot_key.modifiers),
                };
                let timer = self.timer.clone();
                hook.register(alternative, move || {
                    // TODO: fix this unwrap
                    timer.write().unwrap().switch_to_previous_comparison();
                })?;
            }
        }
        println!("registered");
        Ok(())
    }
}

#[derive(Debug)]
struct OpenGLResources {
    program: glow::Program,
    u_screen_size: glow::UniformLocation,
    u_sampler: glow::UniformLocation,
    vbo: glow::Buffer,
    vao: glow::VertexArray,
    element_array_buffer: glow::Buffer,
    texture: glow::Texture,
}

#[derive(bytemuck::Pod, bytemuck::Zeroable, Copy, Clone, Debug)]
#[repr(C)]
struct Vertex {
    pos: epaint::Pos2,
    uv: epaint::Pos2,
}

impl eframe::App for LiveSplitCoreRenderer {
    fn update(&mut self, ctx: &egui::Context, frame: &mut eframe::Frame) {
        //let update_timer = std::time::Instant::now();
        if !self.app_config_processed {
            self.process_app_config(ctx);
            self.app_config_processed = true;
            // Since this block should only run once, we abuse it to also
            // set a thread priority only once. We want rendering to take a
            // relative backseat to anything else the user has going on
            // like an emulator.
            set_current_thread_priority(ThreadPriority::Min).unwrap_or(())
        }
        ctx.input(|i| {
            if i.viewport().close_requested() {
                self.is_exiting = true;
                self.confirm_save(frame.gl().expect("No GL context"));
                self.save_app_config();
            }
        });
        if self.can_exit {
            ctx.send_viewport_cmd(egui::viewport::ViewportCommand::Close);
            return;
        } else {
            ctx.send_viewport_cmd(egui::viewport::ViewportCommand::CancelClose)
        }
        let viewport = ctx.input(|i| i.screen_rect);
        {
            let timer = self.timer.read().unwrap();
            let snapshot = timer.snapshot();
            // a local scope so the timer lock has a smaller scope
            // TODO: fix this unwrap
            match &mut self.layout_state {
                None => {
                    self.layout_state = Some(self.layout.state(&snapshot));
                }
                Some(layout_state) => {
                    self.layout.update_state(layout_state, &snapshot);
                }
            };
        }
        let sz = viewport.size();
        let w = viewport.max.x - viewport.min.x;
        let h = viewport.max.y - viewport.min.y;

        if let Some(layout_state) = &self.layout_state {
            let szu32 = [sz.x as u32, sz.y as u32];
            let sz = [sz.x as usize, sz.y as usize];
            {
                let mut buffer = self.frame_buffer.lock().unwrap();
                buffer.resize(sz[0] * sz[1] * 4, 0);
                self.renderer.render(
                    layout_state,
                    buffer.as_mut_slice(),
                    szu32,
                    sz[0] as u32,
                    false,
                );
            }
        }
        // Wish we could use get_or_insert_with here, but we need to return
        // the Arc<Mutex<_>> instead of just a mut &_
        let gl_ctx = if self.opengl_resources.lock().unwrap().is_some() {
            self.opengl_resources.clone()
        } else {
            unsafe {
                use eframe::glow::HasContext;
                let gl = frame.gl().unwrap();
                let vert = gl.create_shader(glow::VERTEX_SHADER).expect("create vert");
                debug_assert_eq!(gl.get_error(), 0);
                let source = "
#version 330

uniform vec2 u_screen_size;
in      vec2 a_pos;
in      vec2 a_tc;
out     vec2 v_tc;

void main() {
    gl_Position = vec4(
                      2.0 * a_pos.x / u_screen_size.x - 1.0,
                      1.0 - 2.0 * a_pos.y / u_screen_size.y,
                      0.0,
                      1.0);
    v_tc = a_tc;
}";
                debug_assert_eq!(gl.get_error(), 0);
                gl.shader_source(vert, source);
                debug_assert_eq!(gl.get_error(), 0);
                gl.compile_shader(vert);
                debug_assert_eq!(gl.get_error(), 0);
                debug_assert!(
                    gl.get_shader_compile_status(vert),
                    "{}",
                    gl.get_shader_info_log(vert)
                );
                debug_assert_eq!(gl.get_error(), 0);

                let frag = gl
                    .create_shader(glow::FRAGMENT_SHADER)
                    .expect("crate fragment");
                let source = "
#version 330

uniform sampler2D u_sampler;

in      vec2      v_tc;

out     vec4      fragmentColor;

void main() {
    fragmentColor = texture(u_sampler, v_tc);
}
";
                debug_assert_eq!(gl.get_error(), 0);
                gl.shader_source(frag, source);
                debug_assert_eq!(gl.get_error(), 0);
                gl.compile_shader(frag);
                debug_assert_eq!(gl.get_error(), 0);
                debug_assert!(
                    gl.get_shader_compile_status(frag),
                    "{}",
                    gl.get_shader_info_log(frag)
                );
                debug_assert_eq!(gl.get_error(), 0);
                let program = gl.create_program().expect("create program");
                debug_assert_eq!(gl.get_error(), 0);
                gl.attach_shader(program, vert);
                debug_assert_eq!(gl.get_error(), 0);
                gl.attach_shader(program, frag);
                debug_assert_eq!(gl.get_error(), 0);
                gl.link_program(program);
                debug_assert_eq!(gl.get_error(), 0);
                debug_assert!(gl.get_program_link_status(program), "link failed");
                debug_assert_eq!(gl.get_error(), 0);
                gl.detach_shader(program, vert);
                debug_assert_eq!(gl.get_error(), 0);
                gl.detach_shader(program, frag);
                debug_assert_eq!(gl.get_error(), 0);
                gl.delete_shader(vert);
                debug_assert_eq!(gl.get_error(), 0);
                gl.delete_shader(frag);
                debug_assert_eq!(gl.get_error(), 0);
                let u_screen_size = gl.get_uniform_location(program, "u_screen_size").unwrap();
                debug_assert_eq!(gl.get_error(), 0);
                let u_sampler = gl.get_uniform_location(program, "u_sampler").unwrap();
                debug_assert_eq!(gl.get_error(), 0);

                let vbo = gl.create_buffer().expect("vbo creation");
                debug_assert_eq!(gl.get_error(), 0);

                let a_pos_loc = gl.get_attrib_location(program, "a_pos").unwrap();
                debug_assert_eq!(gl.get_error(), 0);
                let a_tc_loc = gl.get_attrib_location(program, "a_tc").unwrap();
                debug_assert_eq!(gl.get_error(), 0);

                let stride = std::mem::size_of::<Vertex>() as i32;
                let vao = gl.create_vertex_array().unwrap();
                debug_assert_eq!(gl.get_error(), 0);
                gl.bind_vertex_array(Some(vao));
                debug_assert_eq!(gl.get_error(), 0);
                gl.bind_buffer(glow::ARRAY_BUFFER, Some(vbo));
                debug_assert_eq!(gl.get_error(), 0);
                gl.vertex_attrib_pointer_f32(
                    a_pos_loc,
                    2,
                    glow::FLOAT,
                    false,
                    stride,
                    offset_of!(Vertex, pos) as i32,
                );
                debug_assert_eq!(gl.get_error(), 0);
                gl.vertex_attrib_pointer_f32(
                    a_tc_loc,
                    2,
                    glow::FLOAT,
                    false,
                    stride,
                    offset_of!(Vertex, uv) as i32,
                );
                debug_assert_eq!(gl.get_error(), 0);

                let element_array_buffer = gl.create_buffer().expect("create element_array_buffer");
                debug_assert_eq!(gl.get_error(), 0);
                let texture = gl.create_texture().expect("create texture");
                debug_assert_eq!(gl.get_error(), 0);
                let resources = OpenGLResources {
                    element_array_buffer,
                    program,
                    texture,
                    u_sampler,
                    u_screen_size,
                    vao,
                    vbo,
                };
                //println!("{:?}", resources);
                self.opengl_resources = std::sync::Arc::new(std::sync::Mutex::new(Some(resources)));
                self.opengl_resources.clone()
            }
        };

        let frame_buffer = self.frame_buffer.clone();

        egui::CentralPanel::default().show(ctx, |ui| {
            let callback = egui::PaintCallback {
                rect: viewport,
                callback: std::sync::Arc::new(egui_glow::CallbackFn::new(move |_info, painter| {
                    unsafe {
                        use eframe::glow::HasContext;
                        let ctx = gl_ctx.lock().unwrap();
                        let ctx = ctx.as_ref().unwrap();

                        //let timer = std::time::Instant::now();
                        //let gl = frame.gl().expect("Rendering context");
                        let gl = painter.gl();
                        gl.use_program(Some(ctx.program));
                        debug_assert_eq!(gl.get_error(), 0);
                        gl.bind_vertex_array(Some(ctx.vao));
                        debug_assert_eq!(gl.get_error(), 0);
                        gl.enable_vertex_attrib_array(0);
                        debug_assert_eq!(gl.get_error(), 0);
                        gl.enable_vertex_attrib_array(1);
                        debug_assert_eq!(gl.get_error(), 0);

                        gl.uniform_2_f32(Some(&ctx.u_screen_size), w, h);
                        debug_assert_eq!(gl.get_error(), 0);
                        gl.uniform_1_i32(Some(&ctx.u_sampler), 0);
                        debug_assert_eq!(gl.get_error(), 0);
                        gl.active_texture(glow::TEXTURE0);
                        debug_assert_eq!(gl.get_error(), 0);
                        gl.bind_vertex_array(Some(ctx.vao));
                        debug_assert_eq!(gl.get_error(), 0);
                        gl.bind_buffer(glow::ELEMENT_ARRAY_BUFFER, Some(ctx.element_array_buffer));
                        debug_assert_eq!(gl.get_error(), 0);

                        debug_assert_eq!(gl.get_error(), 0);
                        gl.bind_texture(glow::TEXTURE_2D, Some(ctx.texture));
                        debug_assert_eq!(gl.get_error(), 0);
                        gl.tex_parameter_i32(
                            glow::TEXTURE_2D,
                            glow::TEXTURE_MAG_FILTER,
                            glow::NEAREST as _,
                        );
                        debug_assert_eq!(gl.get_error(), 0);
                        gl.tex_parameter_i32(
                            glow::TEXTURE_2D,
                            glow::TEXTURE_MIN_FILTER,
                            glow::NEAREST as _,
                        );
                        debug_assert_eq!(gl.get_error(), 0);

                        gl.tex_parameter_i32(
                            glow::TEXTURE_2D,
                            glow::TEXTURE_WRAP_S,
                            glow::CLAMP_TO_EDGE as i32,
                        );
                        debug_assert_eq!(gl.get_error(), 0);
                        gl.tex_parameter_i32(
                            glow::TEXTURE_2D,
                            glow::TEXTURE_WRAP_T,
                            glow::CLAMP_TO_EDGE as i32,
                        );
                        debug_assert_eq!(gl.get_error(), 0);

                        gl.pixel_store_i32(glow::UNPACK_ALIGNMENT, 1);
                        debug_assert_eq!(gl.get_error(), 0);
                        //println!("({},{})", w, h);
                        gl.tex_image_2d(
                            glow::TEXTURE_2D,
                            0,
                            glow::RGBA8 as _,
                            w as _,
                            h as _,
                            0,
                            glow::RGBA,
                            glow::UNSIGNED_BYTE,
                            Some(frame_buffer.lock().unwrap().as_slice()),
                        );
                        debug_assert_eq!(gl.get_error(), 0);

                        use epaint::Pos2;
                        let vertices: Vec<Vertex> = vec![
                            Vertex {
                                // top right
                                pos: Pos2::new(viewport.max.x, viewport.min.y),
                                uv: Pos2::new(1.0, 0.0),
                            },
                            Vertex {
                                // bottom right
                                pos: Pos2::new(viewport.max.x, viewport.max.y),
                                uv: Pos2::new(1.0, 1.0),
                            },
                            Vertex {
                                // bottom left
                                pos: Pos2::new(viewport.min.x, viewport.max.y),
                                uv: Pos2::new(0.0, 1.0),
                            },
                            Vertex {
                                // top left
                                pos: Pos2::new(viewport.min.x, viewport.min.y),
                                uv: Pos2::new(0.0, 0.0),
                            },
                        ];
                        //println!("{:#?}", vertices);
                        let indices: Vec<u32> = vec![
                            // note that we start from 0!
                            0, 1, 3, // first triangle
                            1, 2, 3, // second triangle
                        ];

                        debug_assert_eq!(gl.get_error(), 0);
                        gl.bind_buffer(glow::ARRAY_BUFFER, Some(ctx.vbo));
                        debug_assert_eq!(gl.get_error(), 0);
                        gl.buffer_data_u8_slice(
                            glow::ARRAY_BUFFER,
                            bytemuck::cast_slice(vertices.as_slice()),
                            glow::STREAM_DRAW,
                        );
                        debug_assert_eq!(gl.get_error(), 0);
                        gl.bind_buffer(glow::ELEMENT_ARRAY_BUFFER, Some(ctx.element_array_buffer));
                        debug_assert_eq!(gl.get_error(), 0);
                        gl.buffer_data_u8_slice(
                            glow::ELEMENT_ARRAY_BUFFER,
                            bytemuck::cast_slice(indices.as_slice()),
                            glow::STREAM_DRAW,
                        );
                        debug_assert_eq!(gl.get_error(), 0);
                        gl.bind_texture(glow::TEXTURE_2D, Some(ctx.texture));
                        debug_assert_eq!(gl.get_error(), 0);
                        gl.draw_elements(
                            glow::TRIANGLES,
                            indices.len() as i32,
                            glow::UNSIGNED_INT,
                            0,
                        );
                        debug_assert_eq!(gl.get_error(), 0);
                        gl.disable_vertex_attrib_array(0);
                        debug_assert_eq!(gl.get_error(), 0);
                        gl.disable_vertex_attrib_array(1);
                        debug_assert_eq!(gl.get_error(), 0);
                        gl.bind_vertex_array(None);
                        debug_assert_eq!(gl.get_error(), 0);
                        gl.bind_buffer(glow::ELEMENT_ARRAY_BUFFER, None);
                        debug_assert_eq!(gl.get_error(), 0);
                        gl.bind_buffer(glow::ARRAY_BUFFER, None);
                        debug_assert_eq!(gl.get_error(), 0);
                        gl.use_program(None);
                        debug_assert_eq!(gl.get_error(), 0);
                        //println!("Time to render texture: {}μs", timer.elapsed().as_micros());
                    }
                })),
            };
            ui.painter().add(callback);
        });
        let settings_editor = egui::containers::Window::new("Settings Editor");
        egui::Area::new("livesplit")
            .enabled(!self.show_settings_editor)
            .show(ctx, |ui| {
                ui.set_width(ctx.input(|i| i.screen_rect.width()));
                ui.set_height(ctx.input(|i| i.screen_rect.height()));
            })
            .response
            .context_menu(|ui| {
                let empty_path = "".to_owned();
                let document_dir = match directories::UserDirs::new() {
                    None => empty_path,
                    Some(d) => match d.document_dir() {
                        None => empty_path,
                        Some(d) => d.to_str().unwrap_or("").to_owned(),
                    },
                };
                ui.menu_button("LiveSplit Save/Load", |ui| {
                    if ui.button("Import Layout").clicked() {
                        ui.close_menu();
                        self.open_layout_dialog(&document_dir, ctx);
                    }
                    if ui.button("Import Splits").clicked() {
                        ui.close_menu();
                        self.open_splits_dialog(&document_dir);
                    }
                    if ui.button("Save Splits as...").clicked() {
                        ui.close_menu();
                        self.save_splits_dialog(&document_dir);
                    }
                });
                ui.menu_button("Run Control", |ui| {
                    if ui.button("Start").clicked() {
                        // TODO: fix this unwrap
                        self.timer.write().unwrap().start();
                        ui.close_menu()
                    }
                    if ui.button("Split").clicked() {
                        // TODO: fix this unwrap
                        self.timer.write().unwrap().split();
                        ui.close_menu()
                    }
                    ui.separator();
                    if ui.button("Skip Split").clicked() {
                        // TODO: fix this unwrap
                        self.timer.write().unwrap().skip_split();
                        ui.close_menu()
                    }
                    if ui.button("Undo Split").clicked() {
                        // TODO: fix this unwrap
                        self.timer.write().unwrap().undo_split();
                        ui.close_menu()
                    }
                    ui.separator();
                    if ui.button("Pause").clicked() {
                        // TODO: fix this unwrap
                        self.timer.write().unwrap().pause();
                        ui.close_menu()
                    }

                    if ui.button("Resume").clicked() {
                        // TODO: fix this unwrap
                        self.timer.write().unwrap().resume();
                        ui.close_menu()
                    }
                    ui.separator();
                    if ui.button("Reset").clicked() {
                        // TODO: fix this unwrap
                        self.timer.write().unwrap().reset(true);
                        if self.app_config.use_autosplitter == Some(YesOrNo::Yes) {
                            self.thread_chan
                                .try_send(ThreadEvent::TimerReset)
                                .unwrap_or(());
                        }
                        ui.close_menu()
                    }
                });
                ui.menu_button("Autosplitter", |ui| {
                    if ui.button("Configure").clicked() {
                        self.show_settings_editor = true;
                        ui.close_menu();
                    }
                    if ui.button("Load Configuration").clicked() {
                        ui.close_menu();
                        self.open_autosplitter_dialog(&document_dir);
                    }
                    if ui.button("Save Configuration").clicked() {
                        ui.close_menu();
                        self.save_autosplitter_dialog(&document_dir);
                    }
                });
                ui.separator();
                ui.add(
                    egui::widgets::Label::new(format!(
                        "Comparison: {}",
                        self.timer.read().unwrap().current_comparison()
                    ))
                    .wrap(false),
                );
                ui.separator();
                if ui.button("Quit").clicked() {
                    ctx.send_viewport_cmd(egui::viewport::ViewportCommand::Close)
                }
            });
        settings_editor
            .open(&mut self.show_settings_editor)
            .resizable(true)
            .collapsible(false)
            .hscroll(true)
            .vscroll(true)
            .show(ctx, |ui| {
                ctx.move_to_top(ui.layer_id());
                let mut settings = self.settings.write();
                let mut roots = settings.roots();
                show_children(&mut settings, ui, ctx, &mut roots);
            });
        ctx.input(|i| {
            i.events.iter().for_each(|e| {
                if let egui::Event::Scroll(v) = e {
                    if v.y > 0.0 {
                        self.layout.scroll_up();
                    } else {
                        self.layout.scroll_down();
                    }
                }
            })
        });
        if self.app_config.global_hotkeys != Some(YesOrNo::Yes) {
            ctx.input_mut(|input| {
                if let Some(hot_key) = self.app_config.hot_key_start {
                    if input.consume_key(hot_key.modifiers, hot_key.key) {
                        // TODO: fix this unwrap
                        self.timer.write().unwrap().split_or_start();
                    }
                }
                if let Some(hot_key) = self.app_config.hot_key_reset {
                    if input.consume_key(hot_key.modifiers, hot_key.key) {
                        // TODO: fix this unwrap
                        self.timer.write().unwrap().reset(true);
                        if self.app_config.use_autosplitter == Some(YesOrNo::Yes) {
                            self.thread_chan
                                .try_send(ThreadEvent::TimerReset)
                                .unwrap_or(());
                        }
                    }
                }
                if let Some(hot_key) = self.app_config.hot_key_undo {
                    if input.consume_key(hot_key.modifiers, hot_key.key) {
                        // TODO: fix this unwrap
                        self.timer.write().unwrap().undo_split();
                    }
                }
                if let Some(hot_key) = self.app_config.hot_key_skip {
                    if input.consume_key(hot_key.modifiers, hot_key.key) {
                        // TODO: fix this unwrap
                        self.timer.write().unwrap().skip_split();
                    }
                }
                if let Some(hot_key) = self.app_config.hot_key_pause {
                    if input.consume_key(hot_key.modifiers, hot_key.key) {
                        // TODO: fix this unwrap
                        self.timer.write().unwrap().toggle_pause();
                    }
                }
                if let Some(hot_key) = self.app_config.hot_key_comparison_next {
                    if input.consume_key(hot_key.modifiers, hot_key.key) {
                        // TODO: fix this unwrap
                        self.timer.write().unwrap().switch_to_next_comparison();
                    }
                }
                if let Some(hot_key) = self.app_config.hot_key_comparison_prev {
                    if input.consume_key(hot_key.modifiers, hot_key.key) {
                        // TODO: fix this unwrap
                        self.timer.write().unwrap().switch_to_previous_comparison();
                    }
                }
            });
        }

        //println!("Time to update: {}μs", update_timer.elapsed().as_micros());
    }
}

#[allow(dead_code)]
fn customize_layout(layout: &mut LayoutSettings) {
    layout.components.iter_mut().for_each(customize_component);
}

#[allow(dead_code)]
fn customize_component(component: &mut ComponentSettings) {
    match component {
        ComponentSettings::Splits(splits) => customize_splits(splits),
        ComponentSettings::Timer(timer) => customize_timer(timer),
        _ => (),
    }
}

#[allow(dead_code)]
fn customize_splits(splits: &mut livesplit_core::component::splits::Settings) {
    use livesplit_core::timing::formatter::Accuracy;
    splits.visual_split_count = 5;
    splits.split_preview_count = 2;
    splits.split_time_accuracy = Accuracy::Tenths;
    splits.segment_time_accuracy = Accuracy::Tenths;
    splits.always_show_last_split = true;
    splits.delta_drop_decimals = true;
}

#[allow(dead_code)]
fn customize_timer(timer: &mut livesplit_core::component::timer::Settings) {
    use livesplit_core::timing::formatter::Accuracy;
    timer.accuracy = Accuracy::Tenths;
}

enum ThreadEvent {
    TimerReset,
}

fn main() -> std::result::Result<(), Box<dyn Error>> {
    let cli_config = AppConfig::parse();
    let settings = Settings::new();
    let settings = Arc::new(RwLock::new(settings));
    let mut run = Run::default();
    run.push_segment(Segment::new(""));

    let timer = Timer::new(run)
        .expect("Run with at least one segment provided")
        .into_shared();
    let options = eframe::NativeOptions {
        renderer: eframe::Renderer::Glow,
        viewport: egui::viewport::ViewportBuilder {
            ..Default::default()
        },
        ..eframe::NativeOptions::default()
    };
    let latency = Arc::new(RwLock::new((0.0, 0.0)));

    let layout_settings = Layout::default_layout().settings();
    //customize_layout(&mut layout_settings);
    let layout = Layout::from_settings(layout_settings);

    use std::sync::mpsc::sync_channel;
    let (sync_sender, sync_receiver) = sync_channel(1);

    let project_dirs = directories::ProjectDirs::from("", "", "annelid")
        .ok_or("Unable to computer configuration directory")?;
    println!("project_dirs = {:#?}", project_dirs);

    let preference_dir = project_dirs.preference_dir();
    std::fs::create_dir_all(preference_dir)?;

    let mut app = LiveSplitCoreRenderer {
        frame_buffer: std::sync::Arc::new(std::sync::Mutex::new(vec![])),
        timer: timer.clone(),
        layout,
        renderer: livesplit_core::rendering::software::BorrowedRenderer::new(),
        layout_state: None,
        show_settings_editor: false,
        settings: settings.clone(),
        can_exit: false,
        is_exiting: false,
        thread_chan: sync_sender,
        project_dirs,
        app_config: cli_config,
        app_config_processed: false,
        opengl_resources: std::sync::Arc::new(std::sync::Mutex::new(None)),
        global_hotkey_hook: None,
    };

    eframe::run_native(
        "Annelid",
        options,
        Box::new(move |cc| {
            let context = cc.egui_ctx.clone();
            context.set_visuals(egui::Visuals::dark());
            app.load_app_config();
            if app.app_config.global_hotkeys == Some(YesOrNo::Yes) {
                messagebox_on_error(|| app.enable_global_hotkeys());
            }
            let frame_rate = app.app_config.frame_rate.unwrap_or(DEFAULT_FRAME_RATE);
            let polling_rate = app.app_config.polling_rate.unwrap_or(DEFAULT_POLLING_RATE);
            // This thread is essentially just a refresh rate timer
            // it ensures that the gui thread is redrawn at the requested frame_rate,
            // possibly more often.
            let _frame_rate_thread = ThreadBuilder::default()
                .name("Frame Rate Thread".to_owned())
                .priority(ThreadPriority::Min)
                .spawn(move |_| loop {
                    context.request_repaint();
                    std::thread::sleep(std::time::Duration::from_millis(
                        (1000.0 / frame_rate) as u64,
                    ));
                })
                // TODO: fix this unwrap
                .unwrap();
            // This thread deals with polling the SNES at a fixed rate.
            if app.app_config.use_autosplitter == Some(YesOrNo::Yes) {
                let _snes_polling_thread = ThreadBuilder::default()
                    .name("SNES Polling Thread".to_owned())
                    // We could change this thread priority, but we probably
                    // should leave it at the default to make sure we get timely
                    // polling of SNES state
                    .spawn(move |_| loop {
                        print_on_error(|| -> std::result::Result<(), Box<dyn Error>> {
                            let mut client = usb2snes::SyncClient::connect()?;
                            client.set_name("annelid".to_owned())?;
                            println!("Server version is {:?}", client.app_version()?);
                            let mut devices = client.list_device()?;
                            if devices.len() != 1 {
                                if devices.is_empty() {
                                    Err("No devices present")?;
                                } else {
                                    Err(format!("You need to select a device: {:#?}", devices))?;
                                }
                            }
                            let device = devices.pop().ok_or("Device list was empty")?;
                            println!("Using device: {}", device);
                            client.attach(&device)?;
                            println!("Connected.");
                            println!("{:#?}", client.info()?);
                            let mut snes = SNESState::new();
                            loop {
                                let summary = snes.fetch_all(&mut client, &settings.read())?;
                                if summary.start {
                                    // TODO: fix this unwrap
                                    timer.write().unwrap().start();
                                }
                                if summary.reset
                                    && app.app_config.reset_timer_on_game_reset
                                        == Some(YesOrNo::Yes)
                                {
                                    // TODO: fix this unwrap
                                    timer.write().unwrap().reset(true);
                                }
                                if summary.split {
                                    timer
                                        .write()
                                        .unwrap()
                                        .set_game_time(snes.gametime_to_seconds());
                                    // TODO: fix this unwrap
                                    timer.write().unwrap().split();
                                }
                                {
                                    *latency.write() =
                                        (summary.latency_average, summary.latency_stddev);
                                }
                                // If the timer gets reset, we need to make a fresh snes state
                                if let Ok(ThreadEvent::TimerReset) = sync_receiver.try_recv() {
                                    snes = SNESState::new();
                                    //Reset the snes
                                    if app.app_config.reset_game_on_timer_reset
                                        == Some(YesOrNo::Yes)
                                    {
                                        client.reset()?;
                                    }
                                }
                                std::thread::sleep(std::time::Duration::from_millis(
                                    (1000.0 / polling_rate) as u64,
                                ));
                            }
                        });
                        std::thread::sleep(std::time::Duration::from_millis(1000));
                    })
                    //TODO: fix this unwrap
                    .unwrap();
            }

            Box::new(app)
        }),
    )?;
    Ok(())
}<|MERGE_RESOLUTION|>--- conflicted
+++ resolved
@@ -329,11 +329,7 @@
 }
 
 impl LiveSplitCoreRenderer {
-<<<<<<< HEAD
-    fn confirm_save(&mut self, gl: &std::sync::Arc<glow::Context>) {
-=======
     fn confirm_save(&mut self, gl: &std::rc::Rc<glow::Context>) {
->>>>>>> 221ce560
         use rfd::{MessageButtons, MessageDialog, MessageDialogResult, MessageLevel};
         let empty_path = "".to_owned();
         let document_dir = match directories::UserDirs::new() {
